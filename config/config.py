--- conflicted
+++ resolved
@@ -48,25 +48,6 @@
 
 # --- Persian Messages (Module-level constants) ---
 MSG_WELCOME: str = (
-<<<<<<< HEAD
-    "سلام Mohammad! به ربات یادآور خوش اومدی 🌟\n"
-    "من اینجام تا بهت کمک کنم هیچ کاری یادت نره — فقط کافیه بهم بگی چی و کی!\n\n"
-    "📝 می‌تونی متن تایپ کنی یا ویس بفرستی.\n"
-    "یه جمله بگو که هم کار و هم زمان رو مشخص کنه.\n"
-    "مثال:\n"
-    "\"یادم بنداز هر روز ساعت  ۲ بعد از ظهر قرص فشارم رو بخورم\"\n\n"
-    "📌 در نسخه رایگان، می‌تونی تا ۵ تا یادآور فعال داشته باشی.\n"
-    "اگه یادآوری‌های بیشتری خواستی، می‌تونی نسخه کامل رو تهیه کنی — دکمه‌ش همین پایینه 👇"
-)
-MSG_HELP: str = (
-    "راهنمای ربات یادآور:\n"
-    "- برای ایجاد یادآور: مثلا بنویسید: 'یادآوری کن فردا ساعت ۱۰ صبح جلسه دارم'\n"
-    "- برای دیدن یادآورها: /reminders یا 'یادآورهای من'\n"
-    "- برای لغو عملیات فعلی: /cancel\n"
-    "- برای دریافت این راهنما: /help\n"
-    "- برای اطلاع از وضعیت اشتراک و پرداخت: /pay\n"
-    "- برای مشاهده سیاست حفظ حریم خصوصی: /privacy"
-=======
     "سلام 👋  \n"
     "به ربات یادآور خوش اومدی!\n\n"
     "کافیه پیام یا ویس بفرستی و بگی چی رو کی یادت بندازم. مثلاً:  \n"
@@ -79,7 +60,6 @@
     "- (به‌زودی) تنظیم یادآورهای تکرارشونده  \n"
     "- (به‌زودی) پرداخت و فعال‌سازی اشتراک «یادآور نامحدود» برای امکانات بیشتر\n\n"
     "در نسخه رایگان می‌تونی تا ۵ یادآور فعال داشته باشی."
->>>>>>> abd7e759
 )
 MSG_PRIVACY_POLICY: str = (
     "سیاست حفظ حریم خصوصی ربات یادآور:\n\n"
