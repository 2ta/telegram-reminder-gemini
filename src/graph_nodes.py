"""
LangGraph nodes for the Turkish Telegram Reminder Bot.
Each node is an async function that receives and returns a state.
"""

from typing import Dict, Any, List, Optional, Tuple, Set, Union
import logging
import uuid
import re
import datetime
import os
import pytz
import time
import random
import json
from calendar import monthrange
import jdatetime
<<<<<<< HEAD
from sqlalchemy.orm import Session
from sqlalchemy import func
=======
import urllib.parse
import uuid 
import re # <--- ADDING IMPORT RE HERE
from sqlalchemy import func, or_
from telegram import InlineKeyboardMarkup, InlineKeyboardButton
import secrets
>>>>>>> abd7e759

from telegram import InlineKeyboardButton, InlineKeyboardMarkup
from langchain_core.messages import AIMessage

# Local imports
from src.graph_state import AgentState
<<<<<<< HEAD
from src.models import User, Reminder, SubscriptionTier
=======
from langchain_google_genai import ChatGoogleGenerativeAI
from langchain_core.messages import AIMessage, HumanMessage
from config.config import settings, MSG_WELCOME, MSG_REMINDER_SET, MSG_LIST_EMPTY_NO_REMINDERS, MSG_PAYMENT_PROMPT, MSG_PAYMENT_BUTTON
from src.datetime_utils import parse_persian_datetime_to_utc, resolve_persian_date_phrase_to_range
from src.models import Reminder, User, SubscriptionTier
>>>>>>> abd7e759
from src.database import get_db
from config import config as settings
from src.persian_utils import get_persian_day_name, get_persian_month_name, to_persian_numerals
from config.config import MSG_LIST_HEADER_WITH_FILTERS, MSG_LIST_EMPTY_WITH_FILTERS, MSG_WELCOME
from src.datetime_utils import parse_persian_datetime_to_utc, resolve_persian_date_phrase_to_range
import urllib.parse

logger = logging.getLogger(__name__)

# Global cache for pending reminder details before confirmation
PENDING_REMINDER_CONFIRMATIONS: Dict[str, Dict[str, Any]] = {}

<<<<<<< HEAD
=======
logger = logging.getLogger(__name__)

# Helper function to get current Persian date and time for the LLM prompt
def get_current_persian_datetime_for_prompt() -> str:
    try:
        now_utc = datetime.datetime.now(pytz.utc)
        tehran_tz = pytz.timezone("Asia/Tehran")
        now_tehran = now_utc.astimezone(tehran_tz)
        jalali_dt = jdatetime.datetime.fromgregorian(datetime=now_tehran)

        # Assuming get_persian_day_name and get_persian_month_name are correctly imported or defined
        # And to_persian_numerals is also available
        day_name = get_persian_day_name(jalali_dt) # Make sure this function handles jdatetime object
        day_num = to_persian_numerals(str(jalali_dt.day))
        month_name = get_persian_month_name(jalali_dt) # Make sure this function handles jdatetime object
        year_num = to_persian_numerals(str(jalali_dt.year))
        time_str = to_persian_numerals(now_tehran.strftime("%H:%M"))
        
        return f"{day_name} {day_num} {month_name} {year_num}، ساعت {time_str}"
    except Exception as e:
        logger.error(f"Error generating current Persian datetime for prompt: {e}", exc_info=True)
        return "تاریخ و زمان فعلی نامشخص"

>>>>>>> abd7e759
async def entry_node(state: AgentState) -> Dict[str, Any]:
    """Node that processes the initial input and determines message type."""
    logger.info(f"Graph: Entered entry_node for user {state.get('user_id')}")
    current_input = state.get("input_text", "")
    message_type = state.get("message_type", "unknown")
    logger.info(f"Input: '{current_input}', Type: {message_type}")
    return {"current_node_name": "entry_node", "user_telegram_details": state.get("user_telegram_details")}

async def load_user_profile_node(state: AgentState) -> Dict[str, Any]:
    """Loads user profile from DB and calculates reminder limits/counts."""
    user_id = state.get("user_id")
    if not user_id:
        logger.error("Cannot load user profile: user_id is missing from state.")
        return {"user_profile": None, "error_message": "User ID missing for profile load.", "current_node_name": "load_user_profile_node"}

    logger.info(f"Graph: Entered load_user_profile_node for user {user_id}")
    db: Session = next(get_db())
    user_db_obj = None # Define user_db_obj to ensure it's available in the scope for creation logic if needed
    try:
        user_db_obj = db.query(User).filter(User.telegram_id == user_id).first()
        
        # User creation/update logic is moved to execute_start_command_node if it's a new user via /start
        # This node now primarily loads existing users or confirms absence for other flows.

        if not user_db_obj:
            logger.info(f"User {user_id} not found in DB during profile load. Will be handled by specific intent nodes (e.g., /start).")
            return {
                "user_profile": None, 
                # No error message here, as it's not an error for this node if user doesn't exist yet.
                # Specific nodes like execute_start_command_node will handle creation.
                "current_node_name": "load_user_profile_node"
            }

        active_reminder_count = db.query(func.count(Reminder.id)).filter(
            Reminder.user_id == user_db_obj.id, # Changed from user_db_id to user_id
            Reminder.is_active == True
        ).scalar() or 0

        # Check if user is premium based on subscription_tier instead of is_premium
        is_premium = user_db_obj.subscription_tier == SubscriptionTier.PREMIUM
        max_reminders = settings.MAX_REMINDERS_PREMIUM_TIER if is_premium else settings.MAX_REMINDERS_FREE_TIER

        user_profile_data = {
            "user_db_id": user_db_obj.id,
            "username": user_db_obj.username,
            "first_name": user_db_obj.first_name,
            "last_name": user_db_obj.last_name,
            "is_premium": is_premium,  # Derived from subscription_tier
            "premium_until": user_db_obj.subscription_expiry.isoformat() if user_db_obj.subscription_expiry else None,
            "language_code": user_db_obj.language_code,
            "reminder_limit": max_reminders,
            "current_reminder_count": active_reminder_count
        }
        logger.info(f"User {user_id} profile loaded: {user_profile_data}")
        return {
            "user_profile": user_profile_data,
            "current_node_name": "load_user_profile_node"
        }
    except Exception as e:
        logger.error(f"Error loading user profile for user {user_id}: {e}", exc_info=True)
        return {
            "user_profile": None, 
            "error_message": f"DB error loading profile: {str(e)}",
            "current_node_name": "load_user_profile_node"
        }
    finally:
        db.close()

async def determine_intent_node(state: AgentState) -> Dict[str, Any]:
    logger.info(f"Graph: Entered determine_intent_node for user {state.get('user_id')}")
    input_text_raw = state.get("input_text")
    input_text = input_text_raw.strip() if input_text_raw else ""
    message_type = state.get("message_type")
    effective_input = input_text # Assuming callback_data is in input_text for callbacks

    # --- Priority 1: Exact Callbacks ---
    if message_type == "callback_query":
        if effective_input.startswith("confirm_create_reminder:yes:id="):
            logger.info(f"DEBUG: Matched callback for 'confirm_create_reminder:yes:id=': {effective_input}")
            try:
                confirmation_id = effective_input.split("confirm_create_reminder:yes:id=", 1)[1]
                retrieved_data = PENDING_REMINDER_CONFIRMATIONS.pop(confirmation_id, None)
                if not retrieved_data:
                    logger.warning(f"Confirmation ID '{confirmation_id}' not found in cache for {effective_input}. Current cache keys: {list(PENDING_REMINDER_CONFIRMATIONS.keys())}")
                    return {
                        "current_intent": "unknown_intent", 
                        "response_text": "این یادآور قبلاً ثبت شده یا منقضی شده.", 
                        "current_node_name": "determine_intent_node"
                    }
                task = retrieved_data.get("task")
                parsed_dt_utc = retrieved_data.get("parsed_dt_utc")
                chat_id_from_cache = retrieved_data.get("chat_id")
                if not (task and parsed_dt_utc and chat_id_from_cache):
                    logger.error(f"Incomplete data from cache for ID {confirmation_id}. Retrieved: {retrieved_data}")
                    return {
                        "current_intent": "unknown_intent", 
                        "response_text": "خطا: اطلاعات تاییدیه ناقص است (کش).", 
                        "current_node_name": "determine_intent_node"
                    }
                populated_context = {
                    "collected_task": task,
                    "collected_parsed_datetime_utc": parsed_dt_utc,
                    "chat_id_for_creation": chat_id_from_cache
                }
                logger.info(f"Restored context from cache ID {confirmation_id}: {populated_context}")
                return {
                    "current_intent": "intent_create_reminder_confirmed",
                    "extracted_parameters": {},
                    "current_node_name": "determine_intent_node",
                    "reminder_creation_context": populated_context,
                    "pending_confirmation": None
                }
            except Exception as e:
                logger.error(f"Error processing 'yes:id' callback '{effective_input}': {e}", exc_info=True)
                return {
                    "current_intent": "unknown_intent", 
                    "response_text": "خطا در پردازش تاییدیه.", 
                    "current_node_name": "determine_intent_node"
                }

        elif effective_input.startswith("confirm_create_reminder:no:id="):
            logger.info(f"DEBUG: Matched callback for 'confirm_create_reminder:no:id=': {effective_input}")
            try:
                confirmation_id = effective_input.split("confirm_create_reminder:no:id=", 1)[1]
                if confirmation_id in PENDING_REMINDER_CONFIRMATIONS:
                    PENDING_REMINDER_CONFIRMATIONS.pop(confirmation_id)
                    logger.info(f"Removed pending confirmation {confirmation_id} due to 'no' callback.")
                    return {
                        "current_intent": "intent_create_reminder_cancelled",
                        "response_text": "باشه، تنظیمش نکردم ❌\nفقط کافیه دوباره بگی چی رو کی یادت بندازم 🙂",
                        "current_node_name": "determine_intent_node",
                        "reminder_creation_context": {}, 
                        "pending_confirmation": None
                    }
                else:
                    logger.warning(f"Confirmation ID {confirmation_id} not found in cache for 'no' callback {effective_input}")
                    return {
                        "current_intent": "unknown_intent",
                        "response_text": "این درخواست قبلاً لغو شده است یا منقضی شده.",
                        "current_node_name": "determine_intent_node",
                        "reminder_creation_context": {},
                        "pending_confirmation": None
                    }
            except Exception as e:
                logger.error(f"Error cleaning up pending confirmation for ID in '{effective_input}': {e}", exc_info=True)
                return {
                    "current_intent": "unknown_intent",
                    "response_text": "خطا در پردازش لغو تاییدیه.",
                    "current_node_name": "determine_intent_node",
                    "reminder_creation_context": {},
                    "pending_confirmation": None
                }
        elif effective_input == "confirm_create_reminder:no": # Deprecated branch
            logger.warning(f"DEBUG: Matched DEPRECATED callback for 'confirm_create_reminder:no': {effective_input}. Should include ID.")
            return {
                "current_intent": "intent_create_reminder_cancelled",
                "response_text": "باشه، تنظیمش نکردم ❌\nفقط کافیه دوباره بگی چی رو کی یادت بندازم 🙂",
                "current_node_name": "determine_intent_node",
                "reminder_creation_context": {}, 
                "pending_confirmation": None
            }
        elif effective_input.startswith("confirm_delete_reminder:"):
            try:
                reminder_id_str = effective_input.split("confirm_delete_reminder:", 1)[1]
                reminder_id = int(reminder_id_str)
                logger.info(f"DEBUG: Matched callback for 'confirm_delete_reminder:{reminder_id}'")
                return {
                    "current_intent": "intent_confirm_delete_reminder",
                    "extracted_parameters": {"reminder_id_to_confirm_delete": reminder_id},
                    "current_node_name": "determine_intent_node"
                }
            except (ValueError, IndexError) as e:
                logger.error(f"Error processing confirm_delete_reminder callback '{effective_input}': {e}", exc_info=True)
                return {"current_intent": "unknown_intent", "response_text": "خطا در پردازش درخواست حذف.", "current_node_name": "determine_intent_node"}
        elif effective_input.startswith("execute_delete_reminder:"):
            try:
                reminder_id_str = effective_input.split("execute_delete_reminder:", 1)[1]
                reminder_id = int(reminder_id_str)
                logger.info(f"DEBUG: Matched callback for 'execute_delete_reminder:{reminder_id}'")
                return {
                    "current_intent": "intent_delete_reminder_confirmed",
                    "extracted_parameters": {"reminder_id_to_delete": reminder_id},
                    "current_node_name": "determine_intent_node"
                }
            except (ValueError, IndexError) as e:
                logger.error(f"Error processing execute_delete_reminder callback '{effective_input}': {e}", exc_info=True)
                return {"current_intent": "unknown_intent", "response_text": "خطا در پردازش دستور حذف.", "current_node_name": "determine_intent_node"}
        elif effective_input == "cancel_delete_reminder":
            logger.info(f"DEBUG: Matched callback for 'cancel_delete_reminder'")
            return {
                "current_intent": "intent_delete_reminder_cancelled",
                "response_text": "باشه، حذفش نکردم. یادآور شما فعال باقی می‌مونه 👍",
                "current_node_name": "determine_intent_node"
            }
        elif effective_input.startswith("view_reminders:page:"):
            try:
                page = int(effective_input.split("view_reminders:page:",1)[1])
                logger.info(f"Detected view_reminders pagination callback for page {page}")
                return {"current_intent": "intent_view_reminders", "extracted_parameters": {"page": page}, "current_node_name": "determine_intent_node"}
            except (ValueError, IndexError) as e:
                logger.error(f"Error processing view_reminders pagination callback '{effective_input}': {e}", exc_info=True)
                return {"current_intent": "unknown_intent", "response_text": "خطا در پردازش صفحه بندی.", "current_node_name": "determine_intent_node"}
        elif effective_input == "show_subscription_options":
            logger.info(f"Detected 'show_subscription_options' callback.")
            return {"current_intent": "intent_show_payment_options", "current_node_name": "determine_intent_node"}
        elif effective_input == "initiate_payment_zibal":
            logger.info(f"Detected 'initiate_payment_zibal' callback.")
            return {"current_intent": "intent_payment_initiate_zibal", "current_node_name": "determine_intent_node"}

    # --- Priority 2: Explicit Commands and Keyboard Buttons ---
    if input_text.startswith('/'):
        if input_text == '/start':
            logger.info(f"Detected /start command from user {state.get('user_id')}")
            return {"current_intent": "intent_start", "current_node_name": "determine_intent_node"}
        elif input_text == '/reminders' or input_text.startswith('/reminders '):
            page = 1
            if input_text.startswith('/reminders '): # Check if there's an argument
                try:
                    page_arg = input_text.split('/reminders ', 1)[1]
                    if page_arg.isdigit():
                        page = int(page_arg)
                except (IndexError, ValueError): # Handles no argument or invalid argument
                    pass # Default to page 1
            logger.info(f"Detected /reminders command from user {state.get('user_id')}, page: {page}")
            return {"current_intent": "intent_view_reminders", "extracted_parameters": {"page": page}, "current_node_name": "determine_intent_node"}
        elif input_text.startswith('/del_'):
            try:
                reminder_id = int(input_text.split('_')[1])
                logger.info(f"Detected delete reminder command for ID {reminder_id} from user {state.get('user_id')}")
                # Changed to intent_confirm_delete_reminder to go through confirmation flow
                return {"current_intent": "intent_confirm_delete_reminder", "extracted_parameters": {"reminder_id_to_confirm_delete": reminder_id}, "current_node_name": "determine_intent_node"}
            except (IndexError, ValueError) as e:
                logger.warning(f"Invalid delete reminder command: {input_text}, error: {e}")
                return {"current_intent": "unknown_intent", "response_text": "فرمت دستور حذف نامعتبر است. لطفاً از دکمه حذف کنار یادآور استفاده کنید.", "current_node_name": "determine_intent_node"}
    
    if input_text == "یادآورهای من":
        logger.info(f"Detected 'یادآورهای من' text input from user {state.get('user_id')}")
        return {"current_intent": "intent_view_reminders", "extracted_parameters": {"page": 1}, "current_node_name": "determine_intent_node"}
    elif input_text == "یادآور نامحدود 👑": 
        logger.info(f"Detected 'یادآور نامحدود 👑' text input from user {state.get('user_id')}")
        return {"current_intent": "intent_show_payment_options", "current_node_name": "determine_intent_node"}

    # --- Priority 3: LLM for Potential Reminder Creation (General Text Input) ---
    if message_type == "text" or message_type == "voice":  # Voice messages are transcribed before reaching here
        if not settings.GEMINI_API_KEY:
            logger.warning("GEMINI_API_KEY is not set. LLM NLU will be skipped.")
            # Fall through to unknown_intent at the end
        else:
            try:
                llm = ChatGoogleGenerativeAI(model=settings.GEMINI_MODEL_NAME, temperature=0.3)
                current_persian_datetime = get_current_persian_datetime_for_prompt()
                prompt_template = f"""شما یک دستیار هوشمند برای تشخیص قصد کاربر از یک متن فارسی هستید.
وظیفه شما این است که مشخص کنید آیا کاربر قصد ایجاد یک یادآور جدید را دارد یا خیر.
اگر قصد ایجاد یادآور دارد، باید اطلاعات زیر را استخراج کنید:
1.  `task`: متن اصلی کار که باید یادآوری شود (مثلاً «زنگ زدن به برادرم»، «جلسه هفتگی تیم فروش»). این بخش نباید شامل تاریخ و زمان باشد.
2.  `date_str`: عبارت مربوط به تاریخ (مثلاً «فردا»، «پس فردا»، «شنبه آینده»، «آخر هفته»، «سه روز دیگه»، «۲۵ اسفند»). این فیلد می‌تواند شامل عبارات نسبی یا دقیق باشد.
3.  `time_str`: عبارت مربوط به زمان (مثلاً «ساعت ۱۴»، «۳ بعد از ظهر»، «صبح زود»، «نزدیک ظهر»). این فیلد می‌تواند شامل عبارات نسبی یا دقیق باشد.

تاریخ و زمان فعلی در تهران: {current_persian_datetime}

متن کاربر: «{input_text}»

لطفاً پاسخ خود را فقط و فقط در قالب یک آبجکت JSON با ساختار زیر ارائه دهید:
{{
  \"is_reminder_creation_intent\": boolean,
  \"task\": \"string or null\",
  \"date_str\": \"string or null\",
  \"time_str\": \"string or null\"
}}"""
                logger.info(f"Sending prompt to LLM for intent determination. User input: '{input_text}'")
                llm_response = await llm.ainvoke([HumanMessage(content=prompt_template)])
                llm_response_content = llm_response.content.strip()
                logger.debug(f"LLM raw response: {llm_response_content}")
                try:
                    # Attempt to extract JSON even if it's embedded in other text
                    json_match = re.search(r"```json\s*(\{.*?\})\s*```", llm_response_content, re.DOTALL)
                    json_str = json_match.group(1) if json_match else llm_response_content
                    parsed_llm_response = json.loads(json_str)
                    is_reminder_intent = parsed_llm_response.get("is_reminder_creation_intent", False)
                    if is_reminder_intent:
                        task = parsed_llm_response.get("task")
                        date_str = parsed_llm_response.get("date_str")
                        time_str = parsed_llm_response.get("time_str")
                        if task and (date_str or time_str):  # Need at least a task and some date/time info
                            logger.info(f"LLM determined 'intent_create_reminder'. Task: '{task}', Date: '{date_str}', Time: '{time_str}'")
                            return {
                                "current_intent": "intent_create_reminder",
                                "extracted_parameters": {"date": date_str, "time": time_str, "task": task},
                                "current_node_name": "determine_intent_node",
                                "reminder_creation_context": {
                                    "collected_task": task,
                                    "collected_date_str": date_str,
                                    "collected_time_str": time_str,
                                    "pending_clarification_type": None
                                }
                            }
                        else:
                            logger.warning(f"LLM indicated reminder intent, but task or all date/time info is missing. LLM Output: {parsed_llm_response}")
                            # Fall through to unknown_intent if critical parts are missing
                    else:
                        logger.info(f"LLM determined 'is_reminder_creation_intent' is false for input: '{input_text}'")
                        # Fall through to unknown_intent
                except json.JSONDecodeError as json_e:
                    logger.error(f"Failed to parse JSON response from LLM: {json_e}. Raw response for user '{state.get('user_id')}': {llm_response_content}")
                    # Fall through to unknown_intent
            except Exception as e:
                logger.error(f"Error during LLM call in determine_intent_node for user '{state.get('user_id')}': {e}", exc_info=True)
                # Fall through to unknown_intent

    # --- Default Fallback (Unknown Intent) ---
    logger.warning(f"Could not determine a specific intent for user '{state.get('user_id')}', input: '{input_text}'. Treating as unknown_intent.")
    current_reminder_creation_context = state.get("reminder_creation_context") if state.get("reminder_creation_context") is not None else {}
    # Using the more specific message for unknown intent when reminder creation is the primary NLU focus now
    unknown_intent_response_text = (
        f"متاسفانه منظور شما از «{input_text}» را برای ایجاد یادآور متوجه نشدم. "
        "لطفاً کار، تاریخ و زمان مورد نظرتان را واضح‌تر بیان کنید. مثلا: «یادم بنداز فردا ساعت ۱۰ صبح به دکتر زنگ بزنم»"
    )
    return {
        "current_intent": "unknown_intent",
        "extracted_parameters": {"input_was": input_text}, 
        "response_text": unknown_intent_response_text,
        "current_node_name": "determine_intent_node",
        "reminder_creation_context": current_reminder_creation_context # Pass through context
    }

async def execute_start_command_node(state: AgentState) -> Dict[str, Any]:
    """Handles the /start command logic: create/update user, send welcome message."""
    user_id = state.get("user_id")
    chat_id = state.get("chat_id")
    user_profile = state.get("user_profile") # Loaded by load_user_profile_node
    # user_telegram_details should be populated in AgentState by bot.py for /start command
    user_telegram_details = state.get("user_telegram_details") 

    logger.info(f"Graph: Entered execute_start_command_node for user {user_id}")

    if not user_id or not chat_id: # chat_id is essential for user record and responses
        logger.error(f"execute_start_command_node: Missing user_id ({user_id}) or chat_id ({chat_id}). Cannot proceed.")
        return {"error_message": "Internal error: User or chat identifier missing for start command."}

    db: Session = next(get_db())
    try:
        user_obj = db.query(User).filter(User.telegram_id == user_id).first()

        if not user_obj:
            logger.info(f"User {user_id} not found. Creating new user.")
            if not user_telegram_details: # These details are important for new user creation
                logger.warning(f"execute_start_command_node: user_telegram_details missing for new user {user_id}. User record will be incomplete.")
                # Fallback to empty strings if details are missing, though ideally they should be passed.
                user_telegram_details = {"username": None, "first_name": "User", "last_name": None, "language_code": "en"}
            
            user_obj = User(
                telegram_id=user_id,
                username=user_telegram_details.get("username"),
                first_name=user_telegram_details.get("first_name"),
                last_name=user_telegram_details.get("last_name"),
                language_code=user_telegram_details.get("language_code")
            )
            db.add(user_obj)
            db.commit()
            db.refresh(user_obj) # To get the new user_obj.id if needed immediately
            logger.info(f"New user {user_id} created successfully.")
            # Update user_profile in state as it was None before
            user_profile = {
                "user_db_id": user_obj.id,
                "username": user_obj.username,
                "first_name": user_obj.first_name,
                "last_name": user_obj.last_name,
                "is_premium": user_obj.subscription_tier == SubscriptionTier.PREMIUM,  # Derived from subscription_tier
                "premium_until": None,
                "language_code": user_obj.language_code,
                "reminder_limit": settings.MAX_REMINDERS_FREE_TIER,
                "current_reminder_count": 0
            }
        else:
            logger.info(f"User {user_id} found. Updating details if necessary.")
            # Update chat_id and other details if they might change
            needs_commit = False
            if user_telegram_details:
                if user_obj.username != user_telegram_details.get("username"):
                    user_obj.username = user_telegram_details.get("username")
                    needs_commit = True
                if user_obj.first_name != user_telegram_details.get("first_name"):
                    user_obj.first_name = user_telegram_details.get("first_name")
                    needs_commit = True
                if user_obj.last_name != user_telegram_details.get("last_name"):
                    user_obj.last_name = user_telegram_details.get("last_name")
                    needs_commit = True
                if user_obj.language_code != user_telegram_details.get("language_code"):
                    user_obj.language_code = user_telegram_details.get("language_code")
                    needs_commit = True
            if needs_commit:
                db.commit()
                logger.info(f"User {user_id} details updated.")
        
        # No inline keyboard here anymore, the persistent reply keyboard is set in bot.py
        logger.info(f"Sending welcome message without specific inline keyboard.")

        return {
            "response_text": MSG_WELCOME,
            "response_keyboard_markup": None, # Explicitly None
            "user_profile": user_profile, # Return updated/created user_profile
            "current_node_name": "execute_start_command_node"
        }

    except Exception as e:
        logger.error(f"Error in execute_start_command_node for user {user_id}: {e}", exc_info=True)
        db.rollback()
        return {"error_message": f"DB error during start command: {str(e)}"}
    finally:
        db.close()

async def process_datetime_node(state: AgentState) -> Dict[str, Any]:
    """Node to parse date and time strings from extracted_parameters OR reminder_creation_context into a UTC datetime object."""
    logger.info(f"Graph: Entered process_datetime_node for user {state.get('user_id')}")
    current_intent = state.get("current_intent")
    # Prioritize context if available, then fallback to extracted_params (e.g., for initial NLU run)
    reminder_ctx = state.get("reminder_creation_context", {})
    extracted_params = state.get("extracted_parameters", {})
    
    parsed_dt_utc: Optional[datetime.datetime] = None
    
    # --- Populate context from extracted_params if not already there ---
    # This node is a good point to consolidate initial NLU results into the context
    if not reminder_ctx.get("collected_task") and extracted_params.get("task"):
        reminder_ctx["collected_task"] = extracted_params["task"]
        logger.info(f"Task '{extracted_params['task']}' collected from NLU into context.")
    
    # Similarly for date/time strings, though NLU might not always provide them initially
    if not reminder_ctx.get("collected_date_str") and extracted_params.get("date"):
        reminder_ctx["collected_date_str"] = extracted_params["date"]
    if not reminder_ctx.get("collected_time_str") and extracted_params.get("time"):
        reminder_ctx["collected_time_str"] = extracted_params["time"]
    # --- End context population ---

    # Fields for parsing (now reliably from context or populated from NLU)
    date_str = reminder_ctx.get("collected_date_str") # or extracted_params.get("date") <- no longer needed here
    time_str = reminder_ctx.get("collected_time_str") # or extracted_params.get("time") <- no longer needed here
    
    # am_pm_choice is not used by the current parser, so no need to pull it from extracted_params here.
    # It was removed from the parse_persian_datetime_to_utc call.

    # Only attempt parsing if intent is reminder-related and parameters are present
    if current_intent == "intent_create_reminder": # Or if it's an edit flow later
        if date_str or time_str:
            logger.info(f"Attempting to parse date='{date_str}', time='{time_str}' for intent '{current_intent}'") # Removed am_pm from log
            try:
                # Pass am_pm_choice to the parser if available - REMOVED, parser handles periods internally
                parsed_dt_utc = parse_persian_datetime_to_utc(date_str, time_str) # Removed am_pm_choice
                if parsed_dt_utc:
                    logger.info(f"Successfully parsed datetime to UTC: {parsed_dt_utc}")
                    # Store in context for subsequent nodes
                    reminder_ctx["collected_parsed_datetime_utc"] = parsed_dt_utc
                    # Clear am_pm_choice from context once used for parsing (or if it was never meant for this parser)
                    if "collected_am_pm_choice" in reminder_ctx:
                        del reminder_ctx["collected_am_pm_choice"]
                    if "ambiguous_time_details" in reminder_ctx: # Clear ambiguity once resolved
                         del reminder_ctx["ambiguous_time_details"]
                else:
                    logger.warning(f"Failed to parse date/time from strings: date='{date_str}', time='{time_str}'")
                    # If parsing fails, ensure collected_parsed_datetime_utc is None or removed
                    reminder_ctx["collected_parsed_datetime_utc"] = None
            except Exception as e:
                logger.error(f"Error during date/time parsing: {e}", exc_info=True)
                reminder_ctx["collected_parsed_datetime_utc"] = None
        else:
            logger.info(f"No date/time strings found in context/params for intent '{current_intent}'")
            reminder_ctx["collected_parsed_datetime_utc"] = None # Ensure it's None
    else:
        logger.info(f"Skipping datetime parsing for intent '{current_intent}'.")

    # Return the direct parsed_dt_utc for immediate use by next node, but also ensure context is updated
    return {
        "parsed_datetime_utc": reminder_ctx.get("collected_parsed_datetime_utc"), # Use the one from context
        "current_node_name": "process_datetime_node",
        "reminder_creation_context": reminder_ctx, # Pass updated context
        "validated_task": state.get("validated_task"), # Pass through for now
        "reminder_creation_status": state.get("reminder_creation_status") # Pass through
    }

async def validate_and_clarify_reminder_node(state: AgentState) -> Dict[str, Any]:
    """
    Validates collected reminder details (task, datetime from context).
    If details are missing or ambiguous, sets up for clarification.
    If details are complete and valid, sets status for confirmation.
    Also checks tier limits before proceeding to confirmation.
    """
    user_id = state.get("user_id")
    logger.info(f"Graph: Entered validate_and_clarify_reminder_node for user {user_id}")
    
    reminder_ctx = state.get("reminder_creation_context") if state.get("reminder_creation_context") is not None else {}
    user_profile = state.get("user_profile") # Can be None

    collected_task = reminder_ctx.get("collected_task")
    collected_parsed_dt_utc = reminder_ctx.get("collected_parsed_datetime_utc")
    
    # Default to free tier limits if profile is not loaded yet (e.g., new user)
    current_reminder_count = 0
    reminder_limit = settings.MAX_REMINDERS_FREE_TIER
    is_premium = False
    tier_name = "رایگان" # Default tier name for messaging

    if user_profile: # If profile exists, use its values
        current_reminder_count = user_profile.get("current_reminder_count", 0)
        reminder_limit = user_profile.get("reminder_limit", settings.MAX_REMINDERS_FREE_TIER)
        is_premium = user_profile.get("is_premium", False)
        tier_name = "ویژه" if is_premium else "رایگان"
    else:
        logger.info(f"User profile not available for user {user_id} in validation node. Assuming free tier limits.")

    new_reminder_creation_status: Optional[str] = None
    pending_clarification_type: Optional[str] = None
    clarification_question_text: Optional[str] = None
    clarification_keyboard_markup: Optional[Dict[str, Any]] = None

    # --- 1. Check Reminder Limits ---
    if not settings.IGNORE_REMINDER_LIMITS and current_reminder_count >= reminder_limit:
        logger.warning(f"User {user_id} (Premium: {is_premium}) has reached reminder limit. Count: {current_reminder_count}, Limit: {reminder_limit}")
        
        limit_message_template = settings.MSG_REMINDER_LIMIT_REACHED_WITH_BUTTON
        if is_premium:
            limit_message_template = settings.MSG_REMINDER_LIMIT_REACHED_PREMIUM
        # For free users, MSG_REMINDER_LIMIT_REACHED_WITH_BUTTON is suitable directly
        # as it implies an upgrade path.
        # If a specific MSG_REMINDER_LIMIT_REACHED_FREE existed and was different, we might choose it here.

        response_text = limit_message_template.format(
            limit=to_persian_numerals(str(reminder_limit)), 
            tier_name=tier_name
        )
        
        limit_exceeded_keyboard = None
        if not is_premium: # Show subscription options button only for non-premium users
            limit_exceeded_keyboard = {
                "type": "InlineKeyboardMarkup",
                "inline_keyboard": [
                    [{"text": "یادآور نامحدود 👑", "callback_data": "show_subscription_options"}]
                ]
            }

        return {
            "current_operation_status": "error_limit_exceeded", # MODIFIED KEY
            "response_text": response_text,
            "response_keyboard_markup": limit_exceeded_keyboard,
            "current_node_name": "validate_and_clarify_reminder_node",
            "pending_confirmation": None, # No confirmation pending
            "reminder_creation_context": reminder_ctx # Pass context through
        }

    # --- 2. Validate Task ---
    if not collected_task:
        logger.info(f"Validation failed for user {user_id}: Task is missing.")
        pending_clarification_type = "task"
        clarification_question_text = "لطفاً بفرمایید برای چه کاری می‌خواهید یادآور تنظیم کنید؟"
        new_reminder_creation_status = "clarification_needed_task"
    # 3. Validate Datetime
    elif not collected_parsed_dt_utc:
        logger.info(f"Validation failed for user {user_id}, task '{collected_task}': Datetime is missing or unparseable.")
        pending_clarification_type = "datetime"
        clarification_question_text = f"برای یادآور «{collected_task}» چه تاریخ و ساعتی مدنظرتان است؟"
        new_reminder_creation_status = "clarification_needed_datetime"
        # Potentially check if ambiguous_time_details is set from a previous AM/PM NLU attempt that didn't parse
        # This would primarily be if parse_persian_datetime_to_utc itself could signal ambiguity.
        # For now, relying on separate AM/PM clarification if `collected_am_pm_choice` was needed and not provided to `parse_persian_datetime_to_utc`.
        # If `collected_am_pm_choice` is present in `reminder_ctx` but parsing still failed, it means the date/time itself was bad.

    # (Future AM/PM specific clarification check - assuming parse_persian_datetime_to_utc handles am_pm_choice or returns None if it's ambiguous and choice is missing)
    # For instance, if parse_persian_datetime_to_utc returned a specific error or flag for AM/PM:
    # elif reminder_ctx.get("datetime_parse_requires_ampm_clarification"):
    #     logger.info(f"Validation for user {user_id}, task '{collected_task}': AM/PM clarification needed.")
    #     pending_clarification_type = "am_pm"
    #     ambiguous_hour = reminder_ctx.get("ambiguous_time_details", {}).get("hour", "ساعت مورد نظر")
    #     clarification_question_text = f"ساعت {ambiguous_hour} صبح است یا بعد از ظهر؟"
    #     clarification_keyboard_markup = {
    #         "type": "InlineKeyboardMarkup",
    #         "inline_keyboard": [
    #             [{"text": "☀️ صبح (AM)", "callback_data": "clarify_am_pm:am"}, {"text": "🌙 بعد از ظهر (PM)", "callback_data": "clarify_am_pm:pm"}]
    #         ]}
    #     new_reminder_creation_status = "clarification_needed_am_pm"
    #     # Ensure determine_intent_node handles "clarify_am_pm:am/pm" callbacks and sets "collected_am_pm_choice"

    else:
        logger.info(f"Validation successful for user {user_id}: Task='{collected_task}', Datetime='{collected_parsed_dt_utc}'. Ready for confirmation.")
        new_reminder_creation_status = "ready_for_confirmation"


    reminder_ctx["pending_clarification_type"] = pending_clarification_type
    reminder_ctx["clarification_question_text"] = clarification_question_text
    reminder_ctx["clarification_keyboard_markup"] = clarification_keyboard_markup
    reminder_ctx["status"] = new_reminder_creation_status # Update status in context

    logger.info(f"validate_and_clarify_reminder_node returning with reminder_creation_context.status: '{new_reminder_creation_status}'")
    return {
        "reminder_creation_context": reminder_ctx, # The status is also inside this dict
        "current_operation_status": new_reminder_creation_status, # MODIFIED KEY (this holds statuses like 'clarification_needed_task', 'ready_for_confirmation')
        "current_node_name": "validate_and_clarify_reminder_node"
    }

async def confirm_reminder_details_node(state: AgentState) -> Dict[str, Any]:
    """Asks the user to confirm the details of the reminder before creation."""
    logger.info(f"Graph: Entered confirm_reminder_details_node for user {state.get('user_id')}")
    
    user_id = state.get("user_id")
    chat_id = state.get("chat_id") # Get chat_id from state (should be set by bot_handlers)
    if not chat_id: # Fallback to user_id if chat_id is not in state directly for some reason
        chat_id = user_id 
        logger.warning(f"chat_id not found directly in state for user {user_id}, using user_id as chat_id for confirmation cache.")


    reminder_context = state.get("reminder_creation_context")
    if not reminder_context or not reminder_context.get("collected_task") or not reminder_context.get("collected_parsed_datetime_utc"):
        logger.error(f"Missing task or datetime in reminder_creation_context for confirmation: {reminder_context}")
        return {
            "response_text": "خطا: اطلاعات یادآور برای تایید کامل نیست. لطفاً دوباره تلاش کنید.",
            "current_node_name": "confirm_reminder_details_node",
            "pending_confirmation": None # Ensure this is cleared
        }

    task = reminder_context["collected_task"]
    parsed_dt_utc_val = reminder_context["collected_parsed_datetime_utc"]

    # Fix: handle both str and datetime types, use only top-level import
    if isinstance(parsed_dt_utc_val, str):
        try:
            parsed_dt_utc = datetime.datetime.fromisoformat(parsed_dt_utc_val.replace("Z", "+00:00"))
        except Exception as e:
            logger.error(f"Invalid datetime string in reminder_creation_context: {parsed_dt_utc_val}. Error: {e}")
            return {
                "response_text": "خطا: فرمت تاریخ و زمان ارسال شده برای تایید نامعتبر است.",
                "current_node_name": "confirm_reminder_details_node",
                "pending_confirmation": None
            }
    elif isinstance(parsed_dt_utc_val, datetime.datetime):
        parsed_dt_utc = parsed_dt_utc_val
    else:
        logger.error(f"Missing or invalid type for datetime in reminder_creation_context: {parsed_dt_utc_val} (type: {type(parsed_dt_utc_val)})")
        return {
            "response_text": "خطا: تاریخ و زمان یادآور برای تایید یافت نشد.",
            "current_node_name": "confirm_reminder_details_node",
            "pending_confirmation": None
        }

    tehran_tz = pytz.timezone("Asia/Tehran")
    parsed_dt_tehran = parsed_dt_utc.astimezone(tehran_tz)
    jalali_dt = jdatetime.datetime.fromgregorian(datetime=parsed_dt_tehran)

    # Instead of: formatted_date_time = format_jalali_date(jalali_dt, include_time=True, include_day_name=True)
    formatted_date = format_jalali_date(jalali_dt)
    # Manually append time in Persian numerals
    persian_time_str = to_persian_numerals(parsed_dt_tehran.strftime("%H:%M"))
    formatted_date_time = f"{formatted_date}، ساعت {persian_time_str}"

    confirmation_id = secrets.token_hex(4)  # 8 hex chars, 32 bits of entropy
    
    # Store details for confirmation
    # Ensure chat_id is available, it's crucial for sending the reminder later if not directly in state at create_reminder_node
    if not chat_id:
        logger.error(f"CRITICAL: chat_id is None when trying to cache confirmation for user {user_id}. This will cause issues.")
        # Attempt to get it from user_telegram_details if available
        user_details = state.get("user_telegram_details")
        if user_details and user_details.get("chat_id"):
            chat_id = user_details.get("chat_id")
            logger.info(f"Retrieved chat_id ({chat_id}) from user_telegram_details for caching.")
        else: # Still no chat_id, this is a problem.
             # For now, we will proceed but log a severe warning. The reminder might not be sendable
             # to the right chat if it's a group/channel and chat_id isn't captured early.
             # As a last resort, if we assume it's a private chat, chat_id equals user_id.
             # This assumption might be wrong in group/channel contexts.
             chat_id = user_id # Fallback to user_id, with prior logging about potential issue

    PENDING_REMINDER_CONFIRMATIONS[confirmation_id] = {
        "task": task,
        "parsed_dt_utc": parsed_dt_utc_val, # Store as string, will be parsed again
        "chat_id": chat_id # Store chat_id
    }
    logger.info(f"DEBUG: Stored pending confirmation for ID {confirmation_id} with task='{task}', dt='{parsed_dt_utc_val}', chat_id='{chat_id}'. Cache size: {len(PENDING_REMINDER_CONFIRMATIONS)}")


    # Use the original user input for the task text if available
    original_user_text = state.get("input_text", task)
    response_text = (
        "یادآور زیر رو تنظیم کنم؟ 👇\n\n"
        f"📝 متن: {original_user_text}\n"
        f"⏰ زمان: {formatted_date_time}\n\n"
        "اگه درسته، روی «تنظیم کن» بزن\n"
        "اگه نیاز به تغییر داره، روی «رد» بزن و یادآور جدید رو دوباره بفرست 🙂"
    )
    
    # Confirmation message keyboard (styled as in the image, using dict format for compatibility)
    keyboard_markup = {
        "type": "InlineKeyboardMarkup",
        "inline_keyboard": [
            [
                {"text": "✅ تنظیم کن", "callback_data": f"confirm_create_reminder:yes:id={confirmation_id}"},
                {"text": "❌ رد", "callback_data": f"confirm_create_reminder:no:id={confirmation_id}"}
            ]
        ]
    }
    
    return {
        "response_text": response_text,
        "response_keyboard_markup": keyboard_markup,
        "current_node_name": "confirm_reminder_details_node",
        "pending_confirmation": {"task": task, "datetime_utc_str": parsed_dt_utc_val, "confirmation_id": confirmation_id} # Keep some info for state if needed
    }

async def create_reminder_node(state: AgentState) -> Dict[str, Any]:
    """Node to create the reminder in the database after user confirmation."""
    user_id = state.get("user_id")
    # Get chat_id primarily from reminder_creation_context (set by determine_intent for callbacks),
    # then from root state as a fallback.
    reminder_ctx = state.get("reminder_creation_context", {})
    chat_id_for_reminder = reminder_ctx.get("chat_id_for_creation", state.get("chat_id"))
    
    logger.info(f"Graph: Entered create_reminder_node for user {user_id}. Effective chat_id for reminder: {chat_id_for_reminder}")
    # reminder_ctx = state.get("reminder_creation_context", {}) # Already got it
    user_profile = state.get("user_profile")
    logger.debug(f"create_reminder_node received reminder_ctx: {reminder_ctx}")
    
    reminder_ctx = state.get("reminder_creation_context", {})
    user_profile = state.get("user_profile") # This should be loaded
    logger.debug(f"create_reminder_node received reminder_ctx: {reminder_ctx}") # ADDED LOGGING

    task = reminder_ctx.get("collected_task")
    # Ensure collected_parsed_datetime_utc is a datetime object
    parsed_dt_utc_from_ctx = reminder_ctx.get("collected_parsed_datetime_utc")
    logger.debug(f"create_reminder_node: task='{task}', parsed_dt_utc_from_ctx='{parsed_dt_utc_from_ctx}' (type: {type(parsed_dt_utc_from_ctx)})") # ADDED LOGGING

    if not isinstance(parsed_dt_utc_from_ctx, datetime.datetime):
        if isinstance(parsed_dt_utc_from_ctx, str):
            try:
                # Attempt to parse from ISO format if it's a string (e.g., from reloaded state)
                parsed_dt_utc = datetime.datetime.fromisoformat(parsed_dt_utc_from_ctx.replace('Z', '+00:00'))
            except ValueError:
                logger.error(f"Could not parse datetime string from context: {parsed_dt_utc_from_ctx}")
                return {
                    "current_operation_status": "error_invalid_datetime_format_in_context", # MODIFIED KEY
                    "response_text": "خطا: فرمت تاریخ و زمان ذخیره شده نامعتبر است.",
                    "current_node_name": "create_reminder_node",
                    "reminder_creation_context": reminder_ctx,
                    "pending_confirmation": None
                }
        logger.error(f"Invalid datetime in context for user {user_id}. Task: {task}, DT: {parsed_dt_utc_from_ctx} (type: {type(parsed_dt_utc_from_ctx)}) ")
        return {
            "current_operation_status": "error_missing_details", # MODIFIED KEY
            "response_text": "خطا: اطلاعات یادآور ناقص یا نامعتبر است.",
            "current_node_name": "create_reminder_node",
            "reminder_creation_context": reminder_ctx,
            "pending_confirmation": None
        }
    else:
        parsed_dt_utc = parsed_dt_utc_from_ctx


    if not task or not parsed_dt_utc:
        logger.error(f"Missing task or datetime for user {user_id} in create_reminder_node. Task: {task}, DT: {parsed_dt_utc}")
        return {
            "current_operation_status": "error_missing_details", # MODIFIED KEY
            "response_text": "خطا: اطلاعات یادآور برای ایجاد ناقص است.",
            "current_node_name": "create_reminder_node",
            "reminder_creation_context": reminder_ctx, # Pass context
            "pending_confirmation": None
        }

    if not user_profile or not user_profile.get("user_db_id"):
        logger.warning(f"User profile or user_db_id missing for {user_id}. Attempting to load/re-load.")
        db_temp: Session = next(get_db())
        try:
            user_db_obj_temp = db_temp.query(User).filter(User.telegram_id == user_id).first()
            if user_db_obj_temp:
                user_profile = { # Reconstruct a minimal profile part
                    "user_db_id": user_db_obj_temp.id,
                    # Add other necessary fields if create_reminder logic depends on them
                }
                logger.info(f"Successfully re-loaded user_db_id: {user_db_obj_temp.id} for user {user_id}")
            else:
                logger.error(f"Failed to find user {user_id} in DB during create_reminder_node.")
                return {"current_operation_status": "error_user_not_found", "response_text": "خطا: کاربر برای ایجاد یادآور یافت نشد.", "current_node_name": "create_reminder_node", "pending_confirmation": None} # MODIFIED KEY
        finally:
            db_temp.close()
    
    user_db_id = user_profile.get("user_db_id")
    if not user_db_id: # Should not happen if above logic works
        logger.error(f"Critical: user_db_id still missing for user {user_id} before DB operation.")
        return {"current_operation_status": "error_internal_user_id_missing", "response_text": "خطای داخلی: شناسه کاربر موجود نیست.", "current_node_name": "create_reminder_node", "pending_confirmation": None} # MODIFIED KEY


    # Reminder Limit Check (re-check here as a safeguard, though validate_and_clarify should handle it)
    # This requires a full user_profile, so if it was minimally reloaded, this check might be less effective
    # or might need to fetch counts again. For simplicity, we assume validate_and_clarify_node did its job.

    db: Session = next(get_db())
    try:
        # Convert UTC datetime to Tehran timezone and create Jalali date strings
        tehran_tz = pytz.timezone("Asia/Tehran") 
        dt_tehran = parsed_dt_utc.astimezone(tehran_tz)
        jalali_date = jdatetime.datetime.fromgregorian(datetime=dt_tehran)
        # Format for database storage
        jalali_date_str = jalali_date.strftime("%Y-%m-%d")
        time_str = dt_tehran.strftime("%H:%M")
        new_reminder = Reminder(
            user_id=user_db_id,  # Use the user's actual DB ID
            task=task,
            jalali_date_str=jalali_date_str, 
            time_str=time_str, 
            is_active=True
        )
        db.add(new_reminder)
        db.commit()
        db.refresh(new_reminder)
        logger.info(f"Reminder created successfully for user_db_id {user_db_id} (Telegram user {user_id}), task: '{task}', due_datetime_utc: {parsed_dt_utc}")
        # Update user_profile's reminder count if profile is fully available
        if user_profile and "current_reminder_count" in user_profile:
            user_profile["current_reminder_count"] += 1
        # Format for MSG_REMINDER_SET using Persian numerals
        tehran_tz = pytz.timezone("Asia/Tehran")
        dt_tehran = parsed_dt_utc.astimezone(tehran_tz)
        jalali_date_obj = jdatetime.datetime.fromgregorian(datetime=dt_tehran)
        def to_persian_numerals(text: str) -> str:
            persian_numerals_map = str.maketrans("0123456789", "۰۱۲۳۴۵۶۷۸۹")
            return str(text).translate(persian_numerals_map) # Ensure input is string
        # The old MSG_REMINDER_SET is no longer used here directly.
        # New success message:
        response_message = (
            "تمومه! 🎉  \n"
            "یادآورت با موفقیت تنظیم شد و سر وقت بهت خبر می‌دم 🔔"
        )
        # For logging, we might still want the detailed Persian date/time
        # Use our Persian utilities
        persian_day_name = get_persian_day_name(jalali_date_obj)
        persian_month_name = get_persian_month_name(jalali_date_obj)
        persian_day_num = to_persian_numerals(str(jalali_date_obj.day))
        persian_year_num = to_persian_numerals(str(jalali_date_obj.year))
        persian_time_str = to_persian_numerals(dt_tehran.strftime("%H:%M"))
        formatted_datetime_for_log = f"{persian_day_name} {persian_day_num} {persian_month_name} {persian_year_num}، ساعت {persian_time_str}"
        logger.info(f"Reminder successfully set. Task: {task}, Persian Time: {formatted_datetime_for_log}")
        return {
            "current_operation_status": "success", # MODIFIED KEY
            "response_text": response_message,
            "user_profile": user_profile, # Pass updated profile
            "current_node_name": "create_reminder_node",
            "reminder_creation_context": {}, # Clear context after successful creation
            "pending_confirmation": None # Clear pending confirmation
        }
    except Exception as e:
        logger.error(f"Error creating reminder in DB for user {user_id}: {e}", exc_info=True)
        db.rollback()
        return {
            "current_operation_status": "error_db_create", # MODIFIED KEY
            "response_text": "متاسفانه در ایجاد یادآور شما در پایگاه داده خطایی رخ داد.",
            "current_node_name": "create_reminder_node",
            "reminder_creation_context": reminder_ctx, # Keep context for potential retry/debug
            "pending_confirmation": None
        }
    finally:
        db.close()

async def confirm_delete_reminder_node(state: AgentState) -> Dict[str, Any]:
    """Asks the user to confirm if they want to delete the specified reminder."""
    user_id = state.get("user_id")
    extracted_params = state.get("extracted_parameters", {})
    reminder_id_to_confirm = extracted_params.get("reminder_id_to_confirm_delete")

    logger.info(f"Graph: Entered confirm_delete_reminder_node for user {user_id}, reminder_id: {reminder_id_to_confirm}")

    if reminder_id_to_confirm is None:
        logger.error(f"confirm_delete_reminder_node: reminder_id_to_confirm_delete is missing from extracted_parameters for user {user_id}")
        return {
            "response_text": "خطا: شناسه یادآور برای تایید حذف مشخص نیست.",
            "current_node_name": "confirm_delete_reminder_node"
        }

    db: Session = next(get_db())
    try:
        user_db_id = state.get("user_profile", {}).get("user_db_id")
        if not user_db_id:
            logger.error(f"confirm_delete_reminder_node: user_db_id not found in profile for user {user_id}")
            return {"response_text": "خطا: اطلاعات کاربری برای تایید حذف یافت نشد.", "current_node_name": "confirm_delete_reminder_node"}

        reminder = db.query(Reminder).filter(
            Reminder.id == reminder_id_to_confirm,
            Reminder.user_id == user_db_id,
            Reminder.is_active == True 
        ).first()

        if not reminder:
            logger.warning(f"confirm_delete_reminder_node: Reminder ID {reminder_id_to_confirm} not found, not active, or doesn't belong to user {user_id}.")
            return {
                "response_text": "یادآور مورد نظر برای حذف یافت نشد یا قبلاً حذف شده است.",
                "current_node_name": "confirm_delete_reminder_node"
            }

        # Format reminder details for confirmation message
        task_preview = reminder.task[:50] + "..." if len(reminder.task) > 50 else reminder.task
        try:
            gregorian_dt = reminder.gregorian_datetime
            if not gregorian_dt:
                formatted_datetime_persian = "[تاریخ نامشخص]"
            else:
                tehran_tz = pytz.timezone("Asia/Tehran")
                dt_tehran = gregorian_dt.astimezone(tehran_tz)
                jalali_date_obj = jdatetime.datetime.fromgregorian(datetime=dt_tehran)
                
                persian_day_name = get_persian_day_name(jalali_date_obj)
                persian_month_name = get_persian_month_name(jalali_date_obj)
                persian_day_num = to_persian_numerals(str(jalali_date_obj.day))
                persian_year_num = to_persian_numerals(str(jalali_date_obj.year))
                persian_time_str = to_persian_numerals(dt_tehran.strftime("%H:%M"))
                formatted_datetime_persian = f"{persian_day_name} {persian_day_num} {persian_month_name} {persian_year_num}، ساعت {persian_time_str}"
        except Exception as e:
            logger.error(f"Error formatting date for reminder {reminder.id} in confirm_delete: {e}")
            formatted_datetime_persian = "[خطا در نمایش تاریخ]"

        confirmation_message = (
            f"⚠️ آیا از حذف یادآور زیر مطمئن هستید؟\n\n"
            f"📝 **یادآور**: {task_preview}\n"
            f"⏰ **زمان**: {formatted_datetime_persian}"
        )
        
        confirmation_keyboard = {
                    "type": "InlineKeyboardMarkup",
                    "inline_keyboard": [
                [
                    {"text": "بله، حذف کن ✅", "callback_data": f"execute_delete_reminder:{reminder.id}"},
                    {"text": "نه، منصرف شدم ❌", "callback_data": "cancel_delete_reminder"}
                ]
            ]
        }
        logger.info(f"Prepared delete confirmation for user {user_id}, reminder ID {reminder.id}")
        return {
            "response_text": confirmation_message,
            "response_keyboard_markup": confirmation_keyboard,
            "pending_confirmation": "delete_reminder", # Flag that we are awaiting delete confirmation
            "current_node_name": "confirm_delete_reminder_node"
        }

    except Exception as e:
        logger.error(f"Error in confirm_delete_reminder_node for user {user_id}, reminder ID {reminder_id_to_confirm}: {e}", exc_info=True)
        return {
            "response_text": "خطایی در آماده‌سازی پیام تایید حذف رخ داد. لطفاً دوباره تلاش کنید.",
            "current_node_name": "confirm_delete_reminder_node"
        }
    finally:
        db.close()

async def handle_intent_node(state: AgentState) -> Dict[str, Any]:
    """Handles the determined intent, e.g., fetching reminders, preparing help message."""
    current_intent = state.get("current_intent")
    user_id = state.get("user_id")
    user_profile = state.get("user_profile")
    extracted_parameters = state.get("extracted_parameters", {})
    current_operation_status = state.get("current_operation_status") 
    logger.info(f"Graph: Entered handle_intent_node for user {user_id}, intent: {current_intent}, params: {extracted_parameters}, status: {current_operation_status}")

    # Default response text - updated to remove /help
    default_response_text = "کاری که از من خواستید را متوجه نشدم. لطفاً واضح‌تر بگویید."
    
    # Try to get response_text from the state, which might have been set by a previous node (like create_reminder_node)
    response_text_from_state = state.get("response_text")

    if current_intent == "intent_create_reminder_confirmed" and response_text_from_state and "تمومه! 🎉" in response_text_from_state:
        # If create_reminder_node ran, was successful (implied by "تمومه!"), and set this response_text, use it.
        # This is a workaround because current_operation_status is not propagating correctly.
        response_text = response_text_from_state
        logger.info(f"Using pre-set success response_text from state for intent_create_reminder_confirmed: {response_text}")
        # Since we're handling this specific success case here, ensure context is cleared as if status was 'success'
        current_operation_status = "success" # Simulate that status was received for subsequent cleanup
    elif current_intent == "intent_create_reminder_cancelled":
        # This intent's response_text is set directly in determine_intent_node
        response_text = response_text_from_state or default_response_text # Fallback just in case
    else:
        response_text = default_response_text
    
    response_keyboard_markup = state.get("response_keyboard_markup") 
    
    updated_state_dict = {"current_node_name": "handle_intent_node"}

    def to_persian_numerals(text: str) -> str:
        persian_numerals_map = str.maketrans("0123456789", "۰۱۲۳۴۵۶۷۸۹")
        return str(text).translate(persian_numerals_map)

<<<<<<< HEAD
    elif current_intent == "intent_start":
        # Handle /start command as a fallback in case it's not handled by execute_start_command_node
        logger.info(f"Handling /start command in handle_intent_node for user {user_id}")
        
        # Create welcome keyboard
        welcome_keyboard = {
            "type": "InlineKeyboardMarkup",
            "inline_keyboard": [
                [{"text": "یادآورهای من 📝", "callback_data": "view_reminders:page:1"}, {"text": "راهنما ❓", "callback_data": "trigger_help_intent"}],
                [{"text": "تهیه اشتراک ویژه 👑", "callback_data": "show_subscription_options"}]
            ]
        }
        
        response_text = settings.MSG_WELCOME
        response_keyboard_markup = welcome_keyboard
        
        # Try to create the user if they don't exist yet
        if not user_profile or not user_profile.get("user_db_id"):
            logger.info(f"Attempting to create new user {user_id} from handle_intent_node")
            chat_id = state.get("chat_id")
            user_telegram_details = state.get("user_telegram_details", {})
            
            if chat_id:
                db: Session = next(get_db())
                try:
                    # Check if user exists
                    user_obj = db.query(User).filter(User.telegram_id == user_id).first()
                    
                    if not user_obj:
                        # Create new user
                        user_obj = User(
                            telegram_id=user_id,
                            chat_id=chat_id,
                            username=user_telegram_details.get("username"),
                            first_name=user_telegram_details.get("first_name", "User"),
                            last_name=user_telegram_details.get("last_name"),
                            language_code=user_telegram_details.get("language_code", "fa")
                        )
                        db.add(user_obj)
                        db.commit()
                        logger.info(f"Created new user {user_id} from handle_intent_node")
                    else:
                        logger.info(f"User {user_id} already exists, not creating")
                except Exception as e:
                    logger.error(f"Error creating user in handle_intent_node: {e}")
                    db.rollback()
                finally:
                    db.close()
        

=======
    if current_intent == "intent_start":
        response_text = MSG_WELCOME 
        response_keyboard_markup = None
        logger.info(f"handle_intent_node processing intent_start for user {user_id}. MSG_WELCOME will be used.")
        
>>>>>>> abd7e759
    elif current_intent == "intent_view_reminders":
        # ... (existing view reminders logic remains the same)
        logger.info(f"handle_intent_node: Preparing to view reminders for user {user_id}.")
        db: Session = next(get_db())
        try:
            if not user_profile or not user_profile.get("user_db_id"):
                logger.warning(f"User profile or user_db_id not found for user {user_id} when viewing reminders.")
                response_text = "اطلاعات کاربری شما یافت نشد. لطفاً دوباره سعی کنید."
            else:
                user_db_id = user_profile["user_db_id"]
                page = extracted_parameters.get("page", 1)
                page_size = settings.REMINDERS_PER_PAGE
                offset = (page - 1) * page_size
                logger.info(f"User {user_id}: Preparing to query reminders. user_db_id={user_db_id}, page={page}, page_size={page_size}, offset={offset}")
                reminders_query = db.query(Reminder).filter(
                    Reminder.user_id == user_db_id,
                    Reminder.is_active == True
                ).order_by(Reminder.jalali_date_str.asc(), Reminder.time_str.asc())
                logger.info(f"User {user_id}: reminders_query object created.")
                total_reminders_count = reminders_query.count()
                logger.info(f"User {user_id}: Total reminders count = {total_reminders_count}")
                reminders = reminders_query.offset(offset).limit(page_size).all()
                logger.info(f"User {user_id}: Fetched reminders list (length {len(reminders)})")
                if not reminders and total_reminders_count == 0:
                    logger.info(f"User {user_id}: No reminders found. Using MSG_LIST_EMPTY_NO_REMINDERS.")
                    response_text = MSG_LIST_EMPTY_NO_REMINDERS
                    response_keyboard_markup = None
                elif not reminders and total_reminders_count > 0:
                    logger.info(f"User {user_id}: Reminders exist, but current page {page} is empty.")
                    response_text = f"صفحه {to_persian_numerals(str(page))} خالی است. به صفحه قبل برگردید."
                    buttons = []
                    if page > 1:
                        buttons.append([{"text": "صفحه قبل ⬅️", "callback_data": f"view_reminders:page:{page-1}"}])
                    response_keyboard_markup = {"type": "InlineKeyboardMarkup", "inline_keyboard": buttons} if buttons else None
                else:
                    reminder_list_items_text = []
                    action_buttons = [] # For delete buttons
                    reminder_list_header = f"یادآورهای فعال شما (صفحه {to_persian_numerals(str(page))} از {to_persian_numerals(str((total_reminders_count + page_size - 1) // page_size))}):\n\n"
                    for i, reminder in enumerate(reminders):
                        try:
                            gregorian_dt = reminder.gregorian_datetime
                            if not gregorian_dt:
                                logger.warning(f"Could not convert Jalali to Gregorian for reminder ID {reminder.id}. Skipping display.")
                                reminder_list_items_text.append(f"⚠️ اطلاعات تاریخ و زمان برای یادآور با شناسه {reminder.id} نامعتبر است.")
                                continue
                            tehran_tz = pytz.timezone('Asia/Tehran')
                            aware_tehran_dt = tehran_tz.localize(gregorian_dt)
                            jalali_date_str_display = format_jalali_date(jdatetime.datetime.fromgregorian(datetime=aware_tehran_dt))
                            time_str_display = aware_tehran_dt.strftime('%H:%M')
                            day_name = get_persian_day_name(aware_tehran_dt.weekday())
                            task_preview = reminder.task[:40] + "..." if len(reminder.task) > 40 else reminder.task
                            reminder_item_text = (
                                f"📝 **{reminder.task}**\n"
                                f"⏰ {day_name}، {jalali_date_str_display}، ساعت {to_persian_numerals(time_str_display)}"
                                # f"\n🆔 `{reminder.id}`" # ID is in callback, maybe not needed in text
                            )
                            reminder_list_items_text.append(reminder_item_text)
                            # Add a delete button for each reminder
                            action_buttons.append([
                                {"text": f"حذف یادآور: «{task_preview}» 🗑️", "callback_data": f"confirm_delete_reminder:{reminder.id}"}
                            ])
                        except Exception as e:
                            logger.error(f"Error formatting reminder ID {reminder.id} for display: {e}", exc_info=True)
                            reminder_list_items_text.append(f"⚠️ خطای نمایشی برای یادآور با شناسه {reminder.id}")
                    response_text = reminder_list_header + "\n\n--------------------\n\n".join(reminder_list_items_text)
                    if not reminder_list_items_text:
                        response_text = reminder_list_header + "موردی برای نمایش در این صفحه نیست."
                    # Pagination buttons
                    pagination_row = []
                    if page > 1:
                        pagination_row.append({"text": "صفحه قبل ⬅️", "callback_data": f"view_reminders:page:{page-1}"})
                    if total_reminders_count > page * page_size:
                        pagination_row.append({"text": "➡️ صفحه بعد", "callback_data": f"view_reminders:page:{page+1}"})
                    if pagination_row:
                        action_buttons.append(pagination_row)
                    if action_buttons:
                        response_keyboard_markup = {"type": "InlineKeyboardMarkup", "inline_keyboard": action_buttons}
                    else:
                        response_keyboard_markup = None
        except Exception as e:
            logger.error(f"Error fetching reminders for user {user_id}: {e}", exc_info=True)
            response_text = "خطا در دریافت لیست یادآورها. لطفاً دوباره تلاش کنید."
        finally:
            db.close()

    elif current_intent == "intent_delete_reminder" or current_intent == "intent_delete_reminder_confirmed":
        reminder_id_to_delete = None
        if current_intent == "intent_delete_reminder": # from /del_ command
            reminder_id_to_delete = extracted_parameters.get("reminder_id") 
        elif current_intent == "intent_delete_reminder_confirmed": # from confirmation callback
            reminder_id_to_delete = extracted_parameters.get("reminder_id_to_delete")
            logger.info(f"handle_intent_node: Processing confirmed deletion for reminder ID {reminder_id_to_delete} from callback for user {user_id}.")

        delete_status = "unknown"
        deleted_task_name = ""

        if reminder_id_to_delete is not None and user_profile and user_profile.get("user_db_id"):
            db: Session = next(get_db())
            try:
                reminder_to_delete = db.query(Reminder).filter(
                    Reminder.id == reminder_id_to_delete,
                    Reminder.user_id == user_profile["user_db_id"] 
                ).first()

                if reminder_to_delete:
                    if reminder_to_delete.is_active:
                        deleted_task_name = reminder_to_delete.task
                        reminder_to_delete.is_active = False
                        reminder_to_delete.updated_at = datetime.datetime.now(pytz.utc)
                        db.commit()
                        delete_status = "deleted"
                        logger.info(f"Reminder ID {reminder_id_to_delete} marked as inactive for user {user_id}.")
                        if user_profile["current_reminder_count"] > 0:
                             user_profile["current_reminder_count"] -=1
                    else:
                        delete_status = "already_inactive"
                        logger.info(f"Reminder ID {reminder_id_to_delete} was already inactive for user {user_id}.")
                else:
                    delete_status = "not_found"
                    logger.warning(f"Reminder ID {reminder_id_to_delete} not found for user {user_id} to delete.")
            except Exception as e:
                db.rollback()
                logger.error(f"Error deleting reminder {reminder_id_to_delete} for user {user_id}: {e}", exc_info=True)
                delete_status = "error"
            finally:
                db.close()
<<<<<<< HEAD

    elif current_intent == "intent_delete_reminder":
        response_text = "لطفاً بگویید کد یادآوری که می‌خواهید حذف کنید را وارد کنید."

    elif current_intent == "intent_payment_initiate":
        response_text = "لطفاً بگویید کد پرداختی که می‌خواهید انجام دهید را وارد کنید."

    elif current_intent == "intent_help":
        response_text = settings.MSG_HELP 
=======
        else:
            logger.warning(f"Cannot delete reminder: Missing reminder_id, user_profile, or user_db_id for user {user_id}.")
            delete_status = "error_missing_info"

        if delete_status == "deleted":
            response_text = f"یادآور «{deleted_task_name}» با موفقیت حذف شد. ✅"
            response_keyboard_markup = None 
        elif delete_status == "already_inactive":
            response_text = "این یادآور قبلاً غیرفعال شده بود."
        elif delete_status == "not_found":
            response_text = "یادآور مورد نظر یافت نشد. ممکن است قبلاً حذف شده باشد."
        else: 
            response_text = "خطا در حذف یادآور. لطفاً دوباره تلاش کنید."
        
        logger.info(f"handle_intent_node: Delete reminder status for user {user_id}, reminder ID {reminder_id_to_delete}: {delete_status}")
        updated_state_dict["current_operation_status"] = None # Clear status after handling delete

    # This elif block for intent_create_reminder_confirmed can be simplified or removed
    # as the response_text is now handled by the logic at the beginning of the function
    # if the "تمومه! 🎉" message was found in the state.
    elif current_intent == "intent_create_reminder_confirmed":
        # If we are here, it means the "تمومه! 🎉" message was NOT in response_text_from_state OR this logic path is still hit.
        # This log helps understand if this branch is taken even with the workaround.
        logger.info(f"handle_intent_node: In 'intent_create_reminder_confirmed' block. Current response_text: '{response_text}'. Status: {current_operation_status}")
        # The main success message is now handled by the initial check.
        # If status somehow became "success" but the message wasn't "تمومه! 🎉", this branch might be hit.
>>>>>>> abd7e759

    elif current_intent == "intent_create_reminder_cancelled":
        # The response_text for this was already set at the beginning of the function
        # from response_text_from_state, which determine_intent_node had set.
        logger.info(f"handle_intent_node: Reminder creation cancelled by user {user_id}. Response: '{response_text}'")

    elif current_intent == "intent_delete_reminder_cancelled":
        # Response text is set by determine_intent_node for this case.
        # We just need to ensure it's passed through.
        response_text = response_text_from_state or "عملیات حذف لغو شد."
        logger.info(f"handle_intent_node: Reminder deletion cancelled by user {user_id}. Response: '{response_text}'")
        updated_state_dict["current_operation_status"] = None # Clear any related status

    elif current_intent == "unknown_intent":
        if response_text_from_state and response_text == default_response_text : # If determine_intent_node already set a specific error
             response_text = response_text_from_state
        else: # Ensure our new default_response_text is used if no specific error was set by determine_intent_node
            response_text = default_response_text

        logger.info(f"handle_intent_node: Handling unknown_intent for user {user_id}. Input was: '{state.get('input_text', 'N/A')}'. Response: '{response_text}'")

    elif current_intent == "intent_show_payment_options":
        logger.info(f"handle_intent_node: Showing payment options for user {user_id}")
        response_text = MSG_PAYMENT_PROMPT.format(amount="...") # TODO: Get actual amount
        payment_keyboard = {
            "type": "InlineKeyboardMarkup",
            "inline_keyboard": [
                [{"text": MSG_PAYMENT_BUTTON, "callback_data": "initiate_payment_zibal"}]
            ]
        }
        response_keyboard_markup = payment_keyboard
    
    # After reminder creation (success or failure)
    # This block will now primarily handle alternative messages if current_operation_status
    # IS correctly propagated and is something other than "success" with the "تمومه! 🎉" message,
    # or if it is "success" and we want the MSG_REMINDER_SET format.
    # Given the current workaround, if "تمومه! 🎉" was used, current_operation_status was locally set to "success"
    # for cleanup purposes.

    if current_operation_status == "success":
        # If the "تمومه! 🎉" message was already set as response_text, we don't want to overwrite it here
        # with MSG_REMINDER_SET unless that's the desired final message.
        # The user wants "تمومه! 🎉...", so we should ensure it's not overwritten.
        if "تمومه! 🎉" not in response_text: # Only format with MSG_REMINDER_SET if not already the "تمومه" message
            reminder_details = state.get("reminder_details", {})
            task = reminder_details.get("task", "وظیفه شما")
            utc_dt_str = reminder_details.get("datetime_utc_iso")
            if utc_dt_str:
                utc_dt = datetime.datetime.fromisoformat(utc_dt_str.replace("Z", "+00:00"))
                tehran_dt = utc_dt.astimezone(pytz.timezone('Asia/Tehran'))
                jalali_date_str_display = format_jalali_date(jdatetime.datetime.fromgregorian(datetime=tehran_dt))
                time_str_display = tehran_dt.strftime('%H:%M')
                day_name = get_persian_day_name(tehran_dt.weekday())
                response_text = MSG_REMINDER_SET.format(
                    task=task, 
                    date=f"{day_name}، {jalali_date_str_display}", 
                    time=to_persian_numerals(time_str_display)
                )
            else:
                response_text = f"یادآور شما برای «{task}» با موفقیت تنظیم شد، اما خطایی در نمایش تاریخ و زمان رخ داد."
            logger.info(f"handle_intent_node: Formatted MSG_REMINDER_SET for success. Task: {task}")
        
        # Cleanup logic, always run for success
        logger.info(f"handle_intent_node: Success status processed. Task: {state.get('reminder_details', {}).get('task')}")
        updated_state_dict["current_operation_status"] = None 
        updated_state_dict["reminder_details"] = None 

    elif current_operation_status == "limit_reached_free":
        response_text = settings.MSG_REMINDER_LIMIT_REACHED_FREE.format(limit=settings.MAX_REMINDERS_FREE_TIER)
        limit_exceeded_keyboard = {
            "type": "InlineKeyboardMarkup",
            "inline_keyboard": [
                [{"text": "یادآور نامحدود 👑", "callback_data": "show_subscription_options"}]
            ]
        }
        response_keyboard_markup = limit_exceeded_keyboard
        logger.info(f"handle_intent_node: Free tier limit reached for user {user_id}.")
        updated_state_dict["current_operation_status"] = None

    elif current_operation_status == "limit_reached_premium":
        response_text = settings.MSG_REMINDER_LIMIT_REACHED_PREMIUM.format(limit=settings.MAX_REMINDERS_PREMIUM_TIER)
        logger.info(f"handle_intent_node: Premium tier limit reached for user {user_id}.")
        updated_state_dict["current_operation_status"] = None

    elif current_operation_status == "error_db": 
        response_text = "متاسفانه هنگام ذخیره یادآور شما خطایی در پایگاه داده رخ داد. لطفاً دوباره تلاش کنید."
        logger.error(f"handle_intent_node: DB error during reminder creation for user {user_id}.")
        updated_state_dict["current_operation_status"] = None
    
    elif current_operation_status == "error_missing_data": 
        response_text = "اطلاعات کافی برای ایجاد یادآور (مانند متن یا زمان) دریافت نشد. لطفاً دوباره سعی کنید."
        logger.warning(f"handle_intent_node: Missing data for reminder creation for user {user_id}.")
        updated_state_dict["current_operation_status"] = None
    
    elif current_operation_status and "error" in current_operation_status: # Catch other errors from create_reminder_node
        # This handles cases like "error_invalid_datetime_format_in_context", "error_user_not_found", etc.
        # if they set a response_text in create_reminder_node and it made it to the state.
        # If not, it will be the default "کاری که..." or the specific error text from create_reminder if used.
        if response_text_from_state and response_text == default_response_text: # If create_node set specific error text
            response_text = response_text_from_state
        logger.error(f"handle_intent_node: Handling generic error status '{current_operation_status}' for user {user_id}. Response: '{response_text}'")
        updated_state_dict["current_operation_status"] = None


    # --- Final preparations before returning from handle_intent_node ---
    updated_state_dict["response_text"] = response_text
    if response_keyboard_markup is not None: 
        updated_state_dict["response_keyboard_markup"] = response_keyboard_markup
    else: 
        updated_state_dict["response_keyboard_markup"] = None

    logger.debug(f"handle_intent_node for user {user_id} returning with response_text: '{response_text[:100]}...', keyboard: {bool(updated_state_dict.get('response_keyboard_markup'))}")
    return updated_state_dict

async def format_response_node(state: AgentState) -> Dict[str, Any]:
    """Formats the response_text and keyboard for the bot to send.
    Also adds the AI message to the graph's internal message history if applicable.
    This node is typically the last one before END for most user-visible interactions.
    """
    user_id = state.get("user_id")
    response = state.get("response_text")
    keyboard_markup = state.get("response_keyboard_markup")

    logger.debug(f"format_response_node for user {user_id}: Received response_text type: {type(response)}, value: '{response}', keyboard: {bool(keyboard_markup)}")

    messages_to_add = [] # For LangGraph's internal state.messages if using add_messages

    # Only attempt to create AIMessage if response_text is a non-empty string
    if isinstance(response, str) and response.strip():
        logger.info(f"Formatting response for user {user_id}: '{response[:100]}...' with keyboard: {bool(keyboard_markup)}")
        try:
            ai_message_to_add = AIMessage(content=response) 
            messages_to_add.append(ai_message_to_add)
        except Exception as e:
            logger.error(f"Error creating AIMessage in format_response_node for user {user_id}: {e}", exc_info=True)
            # Decide if we should clear response_text or let it pass through if AIMessage fails
            # For now, let it pass; the bot sending logic will handle it.
    elif response is not None: # It's not a non-empty string, but it's not None (e.g. empty string, or wrong type)
        logger.warning(f"format_response_node for user {user_id}: response_text is present but not a non-empty string (type: {type(response)}, value: '{response}'). Not adding to AIMessage history. Bot will send as is.")
    else: # response is None
        logger.info(f"format_response_node for user {user_id}: No response_text provided. Nothing to format for AIMessage history.")

    # This node's primary job for the bot is to pass through the text and keyboard.
    # The 'messages' key is for LangGraph's state if using Annotated[List[BaseMessage], add_messages]
    # which we are not explicitly using for now, but good practice to prepare for it.
    return {
        "response_text": response, 
        "response_keyboard_markup": keyboard_markup,
        "messages": messages_to_add, # This list will be empty if response was not a non-empty string
        "current_node_name": "format_response_node"
    }

async def process_reminder_filters_node(state: AgentState) -> Dict[str, Any]:
    """Processes extracted filter parameters (date_phrase, keywords)
    and updates reminder_filters in AgentState.
    Uses resolve_persian_date_phrase_to_range for date phrases.
    """
    user_id = state.get("user_id")
    logger.info(f"Graph: Entered process_reminder_filters_node for user {user_id}")
    
    extracted_params = state.get("extracted_parameters", {})
    updated_reminder_filters: Dict[str, Any] = {} 
    filter_status_message: Optional[str] = None

    # Check if the action is to clear filters first
    if extracted_params.get("clear_filters_action") is True:
        logger.info(f"User {user_id}: Clearing all reminder filters due to clear_filters_action.")
        # updated_reminder_filters remains empty, and we skip other processing.
        return {
            "reminder_filters": updated_reminder_filters,
            "current_node_name": "process_reminder_filters_node",
            "filter_processing_status_message": "فیلترها پاک شدند." # Provide feedback
        }

    date_phrase = extracted_params.get("date_phrase")
    keywords = extracted_params.get("keywords") 

    if date_phrase:
        logger.info(f"User {user_id}: Processing date_phrase for filter: '{date_phrase}'")
        updated_reminder_filters["raw_date_phrase"] = date_phrase
        try:
            start_utc, end_utc = resolve_persian_date_phrase_to_range(date_phrase)
            if start_utc and end_utc:
                updated_reminder_filters["date_start_utc"] = start_utc
                updated_reminder_filters["date_end_utc"] = end_utc
                logger.info(f"User {user_id}: Resolved date_phrase '{date_phrase}' to UTC range: {start_utc} - {end_utc}")
            else:
                logger.warning(f"User {user_id}: Could not resolve date_phrase '{date_phrase}' to a valid range.")
                filter_status_message = settings.MSG_FILTER_DATE_PARSE_ERROR.format(phrase=date_phrase)
        except Exception as e:
            logger.error(f"User {user_id}: Error resolving date_phrase '{date_phrase}': {e}", exc_info=True)
            filter_status_message = settings.MSG_FILTER_DATE_PARSE_ERROR.format(phrase=date_phrase)
    
    if keywords:
        if isinstance(keywords, list) and all(isinstance(k, str) for k in keywords):
            cleaned_keywords = [k.strip() for k in keywords if k.strip()]
            if cleaned_keywords:
                updated_reminder_filters["keywords"] = cleaned_keywords
                logger.info(f"User {user_id}: Using keywords for filter: {cleaned_keywords}")
        else:
            logger.warning(f"User {user_id}: 'keywords' parameter was not a list of strings: {keywords}. Ignoring.")
            # Potentially add a message to filter_status_message if keywords were expected but malformed

    # Handling of "clear filters"
    # If intent was /reminders and no filter params are extracted by NLU,
    # it implies a request for an unfiltered list.
    # We should clear any existing filters in the state.
    # This logic might be better placed in the router or if determine_intent clears filters for plain /reminders.
    # For now, if no new filters are extracted by NLU for a view_reminders intent,
    # this node will return empty `updated_reminder_filters` if it was a fresh call.
    # If state.get("reminder_filters") had old values, this node currently clears them if no new ones are parsed.

    # If no filters were successfully processed from NLU, and no error message generated yet,
    # but the intent was to view reminders with some text that NLU didn't pick up as filters:
    if not date_phrase and not keywords and extracted_params.get("original_text_for_filter_attempt"): # A hypothetical field NLU could set
        # filter_status_message = settings.MSG_FILTER_NO_CRITERIA_FOUND.format(text=extracted_params["original_text_for_filter_attempt"])
        pass


    # If NLU itself had an error producing filter params:
    if extracted_params.get("error_in_filter_nlu"): # Another hypothetical field
        # filter_status_message = settings.MSG_FILTER_NLU_ERROR.format(text=state.get("input_text",""))
        pass
        
    output = {
        "reminder_filters": updated_reminder_filters, # This will overwrite existing filters in AgentState
        "current_node_name": "process_reminder_filters_node"
    }
    if filter_status_message:
        # This message can be picked up by handle_intent_node to display to the user.
        # It's better than this node directly trying to set response_text, as handle_intent_node
        # is the central place for crafting user responses.
        output["filter_processing_status_message"] = filter_status_message
        logger.info(f"User {user_id}: Filter processing resulted in status message: {filter_status_message}")

    return output

# Conditional Edges (Router functions)
def route_after_intent_determination(state: AgentState):
    """Router function to decide next step after intent determination."""
    intent = state.get("current_intent")
    if intent == "unknown_intent":
        logger.info("Routing to handle_intent_node for unknown_intent (will generate default response).")
        # Even unknown intent goes to handle_intent_node which then formulates a default unknown message.
        # This ensures AIMessage is consistently added.
        return "handle_intent_node" 
    logger.info(f"Routing to handle_intent_node for intent: {intent}")
    return "handle_intent_node" <|MERGE_RESOLUTION|>--- conflicted
+++ resolved
@@ -1,60 +1,32 @@
-"""
-LangGraph nodes for the Turkish Telegram Reminder Bot.
-Each node is an async function that receives and returns a state.
-"""
-
-from typing import Dict, Any, List, Optional, Tuple, Set, Union
 import logging
-import uuid
-import re
+from typing import Dict, Any, Optional
+import json
+import google.generativeai as genai
 import datetime
-import os
 import pytz
-import time
-import random
-import json
-from calendar import monthrange
 import jdatetime
-<<<<<<< HEAD
-from sqlalchemy.orm import Session
-from sqlalchemy import func
-=======
 import urllib.parse
 import uuid 
 import re # <--- ADDING IMPORT RE HERE
 from sqlalchemy import func, or_
 from telegram import InlineKeyboardMarkup, InlineKeyboardButton
 import secrets
->>>>>>> abd7e759
-
-from telegram import InlineKeyboardButton, InlineKeyboardMarkup
-from langchain_core.messages import AIMessage
-
-# Local imports
+
+# Import our Persian formatting utilities
+from src.persian_utils import to_persian_numerals, get_persian_day_name, get_persian_month_name, format_jalali_date
+
 from src.graph_state import AgentState
-<<<<<<< HEAD
-from src.models import User, Reminder, SubscriptionTier
-=======
 from langchain_google_genai import ChatGoogleGenerativeAI
 from langchain_core.messages import AIMessage, HumanMessage
 from config.config import settings, MSG_WELCOME, MSG_REMINDER_SET, MSG_LIST_EMPTY_NO_REMINDERS, MSG_PAYMENT_PROMPT, MSG_PAYMENT_BUTTON
 from src.datetime_utils import parse_persian_datetime_to_utc, resolve_persian_date_phrase_to_range
 from src.models import Reminder, User, SubscriptionTier
->>>>>>> abd7e759
 from src.database import get_db
-from config import config as settings
-from src.persian_utils import get_persian_day_name, get_persian_month_name, to_persian_numerals
-from config.config import MSG_LIST_HEADER_WITH_FILTERS, MSG_LIST_EMPTY_WITH_FILTERS, MSG_WELCOME
-from src.datetime_utils import parse_persian_datetime_to_utc, resolve_persian_date_phrase_to_range
-import urllib.parse
-
-logger = logging.getLogger(__name__)
+from sqlalchemy.orm import Session
 
 # Global cache for pending reminder details before confirmation
 PENDING_REMINDER_CONFIRMATIONS: Dict[str, Dict[str, Any]] = {}
 
-<<<<<<< HEAD
-=======
 logger = logging.getLogger(__name__)
 
 # Helper function to get current Persian date and time for the LLM prompt
@@ -78,7 +50,6 @@
         logger.error(f"Error generating current Persian datetime for prompt: {e}", exc_info=True)
         return "تاریخ و زمان فعلی نامشخص"
 
->>>>>>> abd7e759
 async def entry_node(state: AgentState) -> Dict[str, Any]:
     """Node that processes the initial input and determines message type."""
     logger.info(f"Graph: Entered entry_node for user {state.get('user_id')}")
@@ -1059,64 +1030,11 @@
         persian_numerals_map = str.maketrans("0123456789", "۰۱۲۳۴۵۶۷۸۹")
         return str(text).translate(persian_numerals_map)
 
-<<<<<<< HEAD
-    elif current_intent == "intent_start":
-        # Handle /start command as a fallback in case it's not handled by execute_start_command_node
-        logger.info(f"Handling /start command in handle_intent_node for user {user_id}")
-        
-        # Create welcome keyboard
-        welcome_keyboard = {
-            "type": "InlineKeyboardMarkup",
-            "inline_keyboard": [
-                [{"text": "یادآورهای من 📝", "callback_data": "view_reminders:page:1"}, {"text": "راهنما ❓", "callback_data": "trigger_help_intent"}],
-                [{"text": "تهیه اشتراک ویژه 👑", "callback_data": "show_subscription_options"}]
-            ]
-        }
-        
-        response_text = settings.MSG_WELCOME
-        response_keyboard_markup = welcome_keyboard
-        
-        # Try to create the user if they don't exist yet
-        if not user_profile or not user_profile.get("user_db_id"):
-            logger.info(f"Attempting to create new user {user_id} from handle_intent_node")
-            chat_id = state.get("chat_id")
-            user_telegram_details = state.get("user_telegram_details", {})
-            
-            if chat_id:
-                db: Session = next(get_db())
-                try:
-                    # Check if user exists
-                    user_obj = db.query(User).filter(User.telegram_id == user_id).first()
-                    
-                    if not user_obj:
-                        # Create new user
-                        user_obj = User(
-                            telegram_id=user_id,
-                            chat_id=chat_id,
-                            username=user_telegram_details.get("username"),
-                            first_name=user_telegram_details.get("first_name", "User"),
-                            last_name=user_telegram_details.get("last_name"),
-                            language_code=user_telegram_details.get("language_code", "fa")
-                        )
-                        db.add(user_obj)
-                        db.commit()
-                        logger.info(f"Created new user {user_id} from handle_intent_node")
-                    else:
-                        logger.info(f"User {user_id} already exists, not creating")
-                except Exception as e:
-                    logger.error(f"Error creating user in handle_intent_node: {e}")
-                    db.rollback()
-                finally:
-                    db.close()
-        
-
-=======
     if current_intent == "intent_start":
         response_text = MSG_WELCOME 
         response_keyboard_markup = None
         logger.info(f"handle_intent_node processing intent_start for user {user_id}. MSG_WELCOME will be used.")
         
->>>>>>> abd7e759
     elif current_intent == "intent_view_reminders":
         # ... (existing view reminders logic remains the same)
         logger.info(f"handle_intent_node: Preparing to view reminders for user {user_id}.")
@@ -1243,17 +1161,6 @@
                 delete_status = "error"
             finally:
                 db.close()
-<<<<<<< HEAD
-
-    elif current_intent == "intent_delete_reminder":
-        response_text = "لطفاً بگویید کد یادآوری که می‌خواهید حذف کنید را وارد کنید."
-
-    elif current_intent == "intent_payment_initiate":
-        response_text = "لطفاً بگویید کد پرداختی که می‌خواهید انجام دهید را وارد کنید."
-
-    elif current_intent == "intent_help":
-        response_text = settings.MSG_HELP 
-=======
         else:
             logger.warning(f"Cannot delete reminder: Missing reminder_id, user_profile, or user_db_id for user {user_id}.")
             delete_status = "error_missing_info"
@@ -1280,7 +1187,6 @@
         logger.info(f"handle_intent_node: In 'intent_create_reminder_confirmed' block. Current response_text: '{response_text}'. Status: {current_operation_status}")
         # The main success message is now handled by the initial check.
         # If status somehow became "success" but the message wasn't "تمومه! 🎉", this branch might be hit.
->>>>>>> abd7e759
 
     elif current_intent == "intent_create_reminder_cancelled":
         # The response_text for this was already set at the beginning of the function
