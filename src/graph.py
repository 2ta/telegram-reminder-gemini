import logging
from langgraph.graph import StateGraph, END
import os
import asyncio
from pathlib import Path
from typing import Dict, Any, Optional

from src.graph_state import AgentState
from src.graph_nodes import (
    entry_node,
    load_user_profile_node,
    determine_intent_node,
    process_datetime_node,
    validate_and_clarify_reminder_node,
    confirm_reminder_details_node,
    confirm_delete_reminder_node,
    create_reminder_node,
    handle_intent_node,
    format_response_node,
    execute_start_command_node
)

logger = logging.getLogger(__name__)

# --- Conditional Edges (Router functions) ---

def route_after_intent_determination(state: AgentState):
    """Routes to specific nodes based on determined intent."""
    intent = state.get("current_intent", "unknown_intent")
    logger.info(f"Router (after_intent_determination) for user {state.get('user_id')}: Intent='{intent}'")

    if intent == "intent_start":
        logger.info(f"Routing '{intent}' to execute_start_command_node.")
        return "execute_start_command_node"
    elif intent == "intent_create_reminder":
        return "process_datetime_node" # First step in reminder creation flow
    elif intent == "intent_create_reminder_confirmed":
        return "create_reminder_node" # When user confirms creating the reminder
    elif intent == "intent_create_reminder_cancelled":
        # When user cancels, clean up context and send to handle_intent_node for cancellation msg
        return "handle_intent_node"
<<<<<<< HEAD
    elif intent == "intent_start":
        return "execute_start_command_node" # Route /start command to proper handler

=======
    elif intent == "intent_confirm_delete_reminder":
        logger.info(f"Routing '{intent}' to confirm_delete_reminder_node.")
        return "confirm_delete_reminder_node"
    elif intent == "intent_delete_reminder_confirmed":
        logger.info(f"Routing '{intent}' to handle_intent_node for final deletion processing.")
        return "handle_intent_node"
    elif intent == "intent_delete_reminder_cancelled":
        logger.info(f"Routing '{intent}' to handle_intent_node for delete cancellation message.")
        return "handle_intent_node"
        
>>>>>>> abd7e759
    # All other intents go to handle_intent_node
    logger.info(f"Routing '{intent}' to handle_intent_node (default).")
    return "handle_intent_node"

def route_after_validation_and_clarification(state: AgentState):
    """Router function after validation and clarification. Determines next step based on status."""
    user_id = state.get("user_id")
    # Get status from within the reminder_creation_context
    reminder_ctx = state.get("reminder_creation_context", {})
    creation_status = reminder_ctx.get("status") 

    logger.info(f"Router (after_validation_and_clarification) for user {user_id}: Status from context='{creation_status}'")

    if creation_status == "ready_for_confirmation":
        logger.info(f"Routing user {user_id} to confirm_reminder_details_node.")
        return "confirm_reminder_details_node"
    elif creation_status and ("clarification_needed" in creation_status or "error_limit_exceeded" in creation_status):
        # This includes: clarification_needed_task, clarification_needed_datetime, error_limit_exceeded
        # handle_intent_node will use the question/message set in reminder_creation_context by validate_and_clarify_reminder_node
        logger.info(f"Clarification needed or limit error ('{creation_status}'). Routing to handle_intent_node to inform user.")
        return "handle_intent_node" # Graph will end, user provides clarification, then re-enters graph.
    else:
        # Fallback if status is unexpected, or if no clarification was needed but not ready for confirmation (should not happen ideally)
        logger.warning(f"Unexpected status '{creation_status}' after validation/clarification. Defaulting to handle_intent_node.")
        return "handle_intent_node"

def create_graph():
    """Creates and compiles the LangGraph for the reminder bot."""
    workflow = StateGraph(AgentState)

    # Add nodes
    workflow.add_node("entry_node", entry_node)
    workflow.add_node("load_user_profile_node", load_user_profile_node)
    workflow.add_node("determine_intent_node", determine_intent_node)
    workflow.add_node("execute_start_command_node", execute_start_command_node)
    workflow.add_node("process_datetime_node", process_datetime_node)
    workflow.add_node("validate_and_clarify_reminder_node", validate_and_clarify_reminder_node)
    workflow.add_node("confirm_reminder_details_node", confirm_reminder_details_node)
    workflow.add_node("confirm_delete_reminder_node", confirm_delete_reminder_node)
    workflow.add_node("create_reminder_node", create_reminder_node)
    workflow.add_node("handle_intent_node", handle_intent_node)
    workflow.add_node("format_response_node", format_response_node)
    workflow.add_node("execute_start_command_node", execute_start_command_node) # Start command handler

    # Set entry point
    workflow.set_entry_point("entry_node")

    # --- Define Edges ---
    workflow.add_edge("entry_node", "load_user_profile_node")
    workflow.add_edge("load_user_profile_node", "determine_intent_node")
    
    # Routing after intent is determined
    workflow.add_conditional_edges(
        "determine_intent_node",
        route_after_intent_determination,
        {
<<<<<<< HEAD
            "process_datetime_node": "process_datetime_node", # For intent_create_reminder
            "create_reminder_node": "create_reminder_node",   # For intent_create_reminder_confirmed
            "handle_intent_node": "handle_intent_node",     # For all other intents, cancellations, or direct responses
            "execute_start_command_node": "execute_start_command_node" # For intent_start
=======
            "execute_start_command_node": "execute_start_command_node",
            "process_datetime_node": "process_datetime_node",
            "create_reminder_node": "create_reminder_node",
            "confirm_delete_reminder_node": "confirm_delete_reminder_node",
            "handle_intent_node": "handle_intent_node"
>>>>>>> abd7e759
        }
    )

    # After processing datetime (if on create_reminder path)
    workflow.add_edge("process_datetime_node", "validate_and_clarify_reminder_node")

    # Routing after validation and clarification setup
    workflow.add_conditional_edges(
        "validate_and_clarify_reminder_node",
        route_after_validation_and_clarification,
        {
            "confirm_reminder_details_node": "confirm_reminder_details_node",
            "handle_intent_node": "handle_intent_node"
        }
    )

    # After confirm_reminder_details_node, the graph should send the confirmation prompt and then END, awaiting user's callback.
    # The callback (yes/no) will re-enter the graph, determine_intent_node will catch it and route to create_reminder_node or handle_intent_node.
    workflow.add_edge("confirm_reminder_details_node", "format_response_node")
    
    # After confirm_delete_reminder_node, also send the confirmation prompt and END, awaiting user's callback.
    workflow.add_edge("confirm_delete_reminder_node", "format_response_node")

    workflow.add_edge("execute_start_command_node", "format_response_node")

    # After actual reminder creation (or failure like DB error during creation)
    workflow.add_edge("create_reminder_node", "handle_intent_node") # To send success/failure message
    
    # Final response formatting and end
    workflow.add_edge("handle_intent_node", "format_response_node")
    workflow.add_edge("format_response_node", END)
    
    # Add edge from execute_start_command_node to format_response_node
    workflow.add_edge("execute_start_command_node", "format_response_node")

    # For now, let's compile without a checkpointer to at least make the bot functional
    # We can add a proper checkpointer later when we have more time to debug the issue
    app = workflow.compile()
    logger.info("LangGraph app compiled successfully (without checkpointing).")
    return app

# Singleton instance of the graph
lang_graph_app = create_graph()

if __name__ == '__main__':
    import os
    os.makedirs("./checkpoints", exist_ok=True)
    from src.logging_config import setup_logging
    setup_logging()
    
    # Test basic execution without full scenarios
    test_input = {
        "input_text": "/start",
        "user_id": "test_user",
        "chat_id": "test_chat",
        "message_type": "command",
        "user_telegram_details": {"first_name": "Tester", "username": "tester"}
    }
    
    logger.info("Testing basic LangGraph execution...")
    
    async def test_async():
        result = await lang_graph_app.ainvoke(test_input)
    logger.info(f"Test result (START command): {result.get('response_text')}")
    
    # Run the async test
    asyncio.run(test_async())<|MERGE_RESOLUTION|>--- conflicted
+++ resolved
@@ -39,11 +39,6 @@
     elif intent == "intent_create_reminder_cancelled":
         # When user cancels, clean up context and send to handle_intent_node for cancellation msg
         return "handle_intent_node"
-<<<<<<< HEAD
-    elif intent == "intent_start":
-        return "execute_start_command_node" # Route /start command to proper handler
-
-=======
     elif intent == "intent_confirm_delete_reminder":
         logger.info(f"Routing '{intent}' to confirm_delete_reminder_node.")
         return "confirm_delete_reminder_node"
@@ -54,7 +49,6 @@
         logger.info(f"Routing '{intent}' to handle_intent_node for delete cancellation message.")
         return "handle_intent_node"
         
->>>>>>> abd7e759
     # All other intents go to handle_intent_node
     logger.info(f"Routing '{intent}' to handle_intent_node (default).")
     return "handle_intent_node"
@@ -97,7 +91,6 @@
     workflow.add_node("create_reminder_node", create_reminder_node)
     workflow.add_node("handle_intent_node", handle_intent_node)
     workflow.add_node("format_response_node", format_response_node)
-    workflow.add_node("execute_start_command_node", execute_start_command_node) # Start command handler
 
     # Set entry point
     workflow.set_entry_point("entry_node")
@@ -111,18 +104,11 @@
         "determine_intent_node",
         route_after_intent_determination,
         {
-<<<<<<< HEAD
-            "process_datetime_node": "process_datetime_node", # For intent_create_reminder
-            "create_reminder_node": "create_reminder_node",   # For intent_create_reminder_confirmed
-            "handle_intent_node": "handle_intent_node",     # For all other intents, cancellations, or direct responses
-            "execute_start_command_node": "execute_start_command_node" # For intent_start
-=======
             "execute_start_command_node": "execute_start_command_node",
             "process_datetime_node": "process_datetime_node",
             "create_reminder_node": "create_reminder_node",
             "confirm_delete_reminder_node": "confirm_delete_reminder_node",
             "handle_intent_node": "handle_intent_node"
->>>>>>> abd7e759
         }
     )
 
@@ -154,9 +140,6 @@
     # Final response formatting and end
     workflow.add_edge("handle_intent_node", "format_response_node")
     workflow.add_edge("format_response_node", END)
-    
-    # Add edge from execute_start_command_node to format_response_node
-    workflow.add_edge("execute_start_command_node", "format_response_node")
 
     # For now, let's compile without a checkpointer to at least make the bot functional
     # We can add a proper checkpointer later when we have more time to debug the issue
